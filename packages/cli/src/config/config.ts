/**
 * @license
 * Copyright 2025 Google LLC
 * SPDX-License-Identifier: Apache-2.0
 */

import * as fs from 'fs';
import * as path from 'path';
import { homedir } from 'node:os';
import yargs from 'yargs/yargs';
import { hideBin } from 'yargs/helpers';
import process from 'node:process';
import { mcpCommand } from '../commands/mcp.js';
import {
  Config,
  loadServerHierarchicalMemory,
  setGeminiMdFilename as setServerGeminiMdFilename,
  getCurrentGeminiMdFilename,
  ApprovalMode,
  DEFAULT_GEMINI_MODEL,
  DEFAULT_GEMINI_EMBEDDING_MODEL,
  DEFAULT_MEMORY_FILE_FILTERING_OPTIONS,
  FileDiscoveryService,
  TelemetryTarget,
  FileFilteringOptions,
  ShellTool,
  EditTool,
  WriteFileTool,
  MCPServerConfig,
} from '@google/gemini-cli-core';
import { Settings } from './settings.js';

import { Extension, annotateActiveExtensions } from './extension.js';
import { getCliVersion } from '../utils/version.js';
import { loadSandboxConfig } from './sandboxConfig.js';
import { resolvePath } from '../utils/resolvePath.js';

// Simple console logger for now - replace with actual logger if available
const logger = {
  // eslint-disable-next-line @typescript-eslint/no-explicit-any
  debug: (...args: any[]) => console.debug('[DEBUG]', ...args),
  // eslint-disable-next-line @typescript-eslint/no-explicit-any
  warn: (...args: any[]) => console.warn('[WARN]', ...args),
  // eslint-disable-next-line @typescript-eslint/no-explicit-any
  error: (...args: any[]) => console.error('[ERROR]', ...args),
};

export interface CliArgs {
  model: string | undefined;
  sandbox: boolean | string | undefined;
  sandboxImage: string | undefined;
  debug: boolean | undefined;
  prompt: string | undefined;
  promptInteractive: string | undefined;
  allFiles: boolean | undefined;
  all_files: boolean | undefined;
  showMemoryUsage: boolean | undefined;
  show_memory_usage: boolean | undefined;
  yolo: boolean | undefined;
  telemetry: boolean | undefined;
  checkpointing: boolean | undefined;
  telemetryTarget: string | undefined;
  telemetryOtlpEndpoint: string | undefined;
  telemetryLogPrompts: boolean | undefined;
  telemetryOutfile: string | undefined;
  allowedMcpServerNames: string[] | undefined;
  experimentalAcp: boolean | undefined;
  extensions: string[] | undefined;
  listExtensions: boolean | undefined;
  ideModeFeature: boolean | undefined;
  proxy: string | undefined;
  includeDirectories: string[] | undefined;
}

export async function parseArguments(): Promise<CliArgs> {
  const yargsInstance = yargs(hideBin(process.argv))
    .scriptName('gemini')
    .usage(
      'Usage: gemini [options] [command]\n\nGemini CLI - Launch an interactive CLI, use -p/--prompt for non-interactive mode',
    )
    .command('$0', 'Launch Gemini CLI', (yargsInstance) =>
      yargsInstance
        .option('model', {
          alias: 'm',
          type: 'string',
          description: `Model`,
          default: process.env.GEMINI_MODEL,
        })
        .option('prompt', {
          alias: 'p',
          type: 'string',
          description: 'Prompt. Appended to input on stdin (if any).',
        })
        .option('prompt-interactive', {
          alias: 'i',
          type: 'string',
          description:
            'Execute the provided prompt and continue in interactive mode',
        })
        .option('sandbox', {
          alias: 's',
          type: 'boolean',
          description: 'Run in sandbox?',
        })
        .option('sandbox-image', {
          type: 'string',
          description: 'Sandbox image URI.',
        })
        .option('debug', {
          alias: 'd',
          type: 'boolean',
          description: 'Run in debug mode?',
          default: false,
        })
        .option('all-files', {
          alias: ['a'],
          type: 'boolean',
          description: 'Include ALL files in context?',
          default: false,
        })
        .option('all_files', {
          type: 'boolean',
          description: 'Include ALL files in context?',
          default: false,
        })
        .deprecateOption(
          'all_files',
          'Use --all-files instead. We will be removing --all_files in the coming weeks.',
        )
        .option('show-memory-usage', {
          type: 'boolean',
          description: 'Show memory usage in status bar',
          default: false,
        })
        .option('show_memory_usage', {
          type: 'boolean',
          description: 'Show memory usage in status bar',
          default: false,
        })
        .deprecateOption(
          'show_memory_usage',
          'Use --show-memory-usage instead. We will be removing --show_memory_usage in the coming weeks.',
        )
        .option('yolo', {
          alias: 'y',
          type: 'boolean',
          description:
            'Automatically accept all actions (aka YOLO mode, see https://www.youtube.com/watch?v=xvFZjo5PgG0 for more details)?',
          default: false,
        })
        .option('telemetry', {
          type: 'boolean',
          description:
            'Enable telemetry? This flag specifically controls if telemetry is sent. Other --telemetry-* flags set specific values but do not enable telemetry on their own.',
        })
        .option('telemetry-target', {
          type: 'string',
          choices: ['local', 'gcp'],
          description:
            'Set the telemetry target (local or gcp). Overrides settings files.',
        })
        .option('telemetry-otlp-endpoint', {
          type: 'string',
          description:
            'Set the OTLP endpoint for telemetry. Overrides environment variables and settings files.',
        })
        .option('telemetry-log-prompts', {
          type: 'boolean',
          description:
            'Enable or disable logging of user prompts for telemetry. Overrides settings files.',
        })
        .option('telemetry-outfile', {
          type: 'string',
          description: 'Redirect all telemetry output to the specified file.',
        })
        .option('checkpointing', {
          alias: 'c',
          type: 'boolean',
          description: 'Enables checkpointing of file edits',
          default: false,
        })
        .option('experimental-acp', {
          type: 'boolean',
          description: 'Starts the agent in ACP mode',
        })
        .option('allowed-mcp-server-names', {
          type: 'array',
          string: true,
          description: 'Allowed MCP server names',
        })
        .option('extensions', {
          alias: 'e',
          type: 'array',
          string: true,
          description:
            'A list of extensions to use. If not provided, all extensions are used.',
        })
        .option('list-extensions', {
          alias: 'l',
          type: 'boolean',
          description: 'List all available extensions and exit.',
        })
        .option('ide-mode-feature', {
          type: 'boolean',
          description: 'Run in IDE mode?',
        })
        .option('proxy', {
          type: 'string',
          description:
            'Proxy for gemini client, like schema://user:password@host:port',
        })
        .option('include-directories', {
          type: 'array',
          string: true,
          description:
            'Additional directories to include in the workspace (comma-separated or multiple --include-directories)',
          coerce: (dirs: string[]) =>
            // Handle comma-separated values
            dirs.flatMap((dir) => dir.split(',').map((d) => d.trim())),
        })
<<<<<<< HEAD
        .option('load-memory-from-include-directories', {
          type: 'boolean',
          description:
            'If true, when refreshing memory, RDMind.md files should be loaded from all directories that are added. If false, RDMind.md files should only be loaded from the primary working directory.',
          default: false,
        })
=======
>>>>>>> 2865a527
        .check((argv) => {
          if (argv.prompt && argv.promptInteractive) {
            throw new Error(
              'Cannot use both --prompt (-p) and --prompt-interactive (-i) together',
            );
          }
          return true;
        }),
    )
    // Register MCP subcommands
    .command(mcpCommand)
    .version(await getCliVersion()) // This will enable the --version flag based on package.json
    .alias('v', 'version')
    .help()
    .alias('h', 'help')
    .strict()
    .demandCommand(0, 0); // Allow base command to run with no subcommands

  yargsInstance.wrap(yargsInstance.terminalWidth());
  const result = await yargsInstance.parse();

  // Handle case where MCP subcommands are executed - they should exit the process
  // and not return to main CLI logic
  if (result._.length > 0 && result._[0] === 'mcp') {
    // MCP commands handle their own execution and process exit
    process.exit(0);
  }

  // The import format is now only controlled by settings.memoryImportFormat
  // We no longer accept it as a CLI argument
  return result as unknown as CliArgs;
}

// This function is now a thin wrapper around the server's implementation.
// It's kept in the CLI for now as App.tsx directly calls it for memory refresh.
// TODO: Consider if App.tsx should get memory via a server call or if Config should refresh itself.
export async function loadHierarchicalGeminiMemory(
  currentWorkingDirectory: string,
  includeDirectoriesToReadGemini: readonly string[] = [],
  debugMode: boolean,
  fileService: FileDiscoveryService,
  settings: Settings,
  extensionContextFilePaths: string[] = [],
  memoryImportFormat: 'flat' | 'tree' = 'tree',
  fileFilteringOptions?: FileFilteringOptions,
): Promise<{ memoryContent: string; fileCount: number }> {
  // FIX: Use real, canonical paths for a reliable comparison to handle symlinks.
  const realCwd = fs.realpathSync(path.resolve(currentWorkingDirectory));
  const realHome = fs.realpathSync(path.resolve(homedir()));
  const isHomeDirectory = realCwd === realHome;

  // If it is the home directory, pass an empty string to the core memory
  // function to signal that it should skip the workspace search.
  const effectiveCwd = isHomeDirectory ? '' : currentWorkingDirectory;

  if (debugMode) {
    logger.debug(
      `CLI: Delegating hierarchical memory load to server for CWD: ${currentWorkingDirectory} (memoryImportFormat: ${memoryImportFormat})`,
    );
  }

  // Directly call the server function with the corrected path.
  return loadServerHierarchicalMemory(
    effectiveCwd,
    includeDirectoriesToReadGemini,
    debugMode,
    fileService,
    extensionContextFilePaths,
    memoryImportFormat,
    fileFilteringOptions,
    settings.memoryDiscoveryMaxDirs,
  );
}

export async function loadCliConfig(
  settings: Settings,
  extensions: Extension[],
  sessionId: string,
  argv: CliArgs,
): Promise<Config> {
  const debugMode =
    argv.debug ||
    [process.env.DEBUG, process.env.DEBUG_MODE].some(
      (v) => v === 'true' || v === '1',
    ) ||
    false;
  const memoryImportFormat = settings.memoryImportFormat || 'tree';

  const ideMode = settings.ideMode ?? false;
  const ideModeFeature =
    argv.ideModeFeature ?? settings.ideModeFeature ?? false;

  const folderTrustFeature = settings.folderTrustFeature ?? false;
  const folderTrustSetting = settings.folderTrust ?? false;
  const folderTrust = folderTrustFeature && folderTrustSetting;

  const allExtensions = annotateActiveExtensions(
    extensions,
    argv.extensions || [],
  );

  const activeExtensions = extensions.filter(
    (_, i) => allExtensions[i].isActive,
  );

  // Set the context filename in the server's memoryTool module BEFORE loading memory
  // TODO(b/343434939): This is a bit of a hack. The contextFileName should ideally be passed
  // directly to the Config constructor in core, and have core handle setGeminiMdFilename.
  // However, loadHierarchicalGeminiMemory is called *before* createServerConfig.
  if (settings.contextFileName) {
    setServerGeminiMdFilename(settings.contextFileName);
  } else {
    // Reset to default if not provided in settings.
    setServerGeminiMdFilename(getCurrentGeminiMdFilename());
  }

  const extensionContextFilePaths = activeExtensions.flatMap(
    (e) => e.contextFiles,
  );

  const fileService = new FileDiscoveryService(process.cwd());

  const fileFiltering = {
    ...DEFAULT_MEMORY_FILE_FILTERING_OPTIONS,
    ...settings.fileFiltering,
  };

  const includeDirectories = (settings.includeDirectories || [])
    .map(resolvePath)
    .concat((argv.includeDirectories || []).map(resolvePath));

  // Call the (now wrapper) loadHierarchicalGeminiMemory which calls the server's version
  const { memoryContent, fileCount } = await loadHierarchicalGeminiMemory(
    process.cwd(),
    settings.loadMemoryFromIncludeDirectories ? includeDirectories : [],
    debugMode,
    fileService,
    settings,
    extensionContextFilePaths,
    memoryImportFormat,
    fileFiltering,
  );

  let mcpServers = mergeMcpServers(settings, activeExtensions);
  const question = argv.promptInteractive || argv.prompt || '';
  const approvalMode =
    argv.yolo || false ? ApprovalMode.YOLO : ApprovalMode.DEFAULT;
  const interactive =
    !!argv.promptInteractive || (process.stdin.isTTY && question.length === 0);
  // In non-interactive and non-yolo mode, exclude interactive built in tools.
  const extraExcludes =
    !interactive && approvalMode !== ApprovalMode.YOLO
      ? [ShellTool.Name, EditTool.Name, WriteFileTool.Name]
      : undefined;

  const excludeTools = mergeExcludeTools(
    settings,
    activeExtensions,
    extraExcludes,
  );
  const blockedMcpServers: Array<{ name: string; extensionName: string }> = [];

  if (!argv.allowedMcpServerNames) {
    if (settings.allowMCPServers) {
      mcpServers = allowedMcpServers(
        mcpServers,
        settings.allowMCPServers,
        blockedMcpServers,
      );
    }

    if (settings.excludeMCPServers) {
      const excludedNames = new Set(settings.excludeMCPServers.filter(Boolean));
      if (excludedNames.size > 0) {
        mcpServers = Object.fromEntries(
          Object.entries(mcpServers).filter(([key]) => !excludedNames.has(key)),
        );
      }
    }
  }

  if (argv.allowedMcpServerNames) {
    mcpServers = allowedMcpServers(
      mcpServers,
      argv.allowedMcpServerNames,
      blockedMcpServers,
    );
  }

  const sandboxConfig = await loadSandboxConfig(settings, argv);

  return new Config({
    sessionId,
    embeddingModel: DEFAULT_GEMINI_EMBEDDING_MODEL,
    sandbox: sandboxConfig,
    targetDir: process.cwd(),
    includeDirectories,
    loadMemoryFromIncludeDirectories:
      settings.loadMemoryFromIncludeDirectories || false,
    debugMode,
    question,
    fullContext: argv.allFiles || argv.all_files || false,
    coreTools: settings.coreTools || undefined,
    excludeTools,
    toolDiscoveryCommand: settings.toolDiscoveryCommand,
    toolCallCommand: settings.toolCallCommand,
    mcpServerCommand: settings.mcpServerCommand,
    mcpServers,
    userMemory: memoryContent,
    geminiMdFileCount: fileCount,
    approvalMode,
    showMemoryUsage:
      argv.showMemoryUsage ||
      argv.show_memory_usage ||
      settings.showMemoryUsage ||
      false,
    accessibility: settings.accessibility,
    telemetry: {
      enabled: argv.telemetry ?? settings.telemetry?.enabled,
      target: (argv.telemetryTarget ??
        settings.telemetry?.target) as TelemetryTarget,
      otlpEndpoint:
        argv.telemetryOtlpEndpoint ??
        process.env.OTEL_EXPORTER_OTLP_ENDPOINT ??
        settings.telemetry?.otlpEndpoint,
      logPrompts: argv.telemetryLogPrompts ?? settings.telemetry?.logPrompts,
      outfile: argv.telemetryOutfile ?? settings.telemetry?.outfile,
    },
    usageStatisticsEnabled: settings.usageStatisticsEnabled ?? true,
    // Git-aware file filtering settings
    fileFiltering: {
      respectGitIgnore: settings.fileFiltering?.respectGitIgnore,
      respectGeminiIgnore: settings.fileFiltering?.respectGeminiIgnore,
      enableRecursiveFileSearch:
        settings.fileFiltering?.enableRecursiveFileSearch,
    },
    checkpointing: argv.checkpointing || settings.checkpointing?.enabled,
    proxy:
      argv.proxy ||
      process.env.HTTPS_PROXY ||
      process.env.https_proxy ||
      process.env.HTTP_PROXY ||
      process.env.http_proxy,
    cwd: process.cwd(),
    fileDiscoveryService: fileService,
    bugCommand: settings.bugCommand,
    model: argv.model || settings.model || (process.env.OPENAI_API_KEY ? (process.env.OPENAI_MODEL || 'gpt-4o') : DEFAULT_GEMINI_MODEL),
    extensionContextFilePaths,
    maxSessionTurns: settings.maxSessionTurns ?? -1,
    experimentalAcp: argv.experimentalAcp || false,
    listExtensions: argv.listExtensions || false,
    extensions: allExtensions,
    blockedMcpServers,
    noBrowser: !!process.env.NO_BROWSER,
    summarizeToolOutput: settings.summarizeToolOutput,
    ideMode,
    ideModeFeature,
    chatCompression: settings.chatCompression,
    folderTrustFeature,
    folderTrust,
    interactive,
  });
}

function allowedMcpServers(
  mcpServers: { [x: string]: MCPServerConfig },
  allowMCPServers: string[],
  blockedMcpServers: Array<{ name: string; extensionName: string }>,
) {
  const allowedNames = new Set(allowMCPServers.filter(Boolean));
  if (allowedNames.size > 0) {
    mcpServers = Object.fromEntries(
      Object.entries(mcpServers).filter(([key, server]) => {
        const isAllowed = allowedNames.has(key);
        if (!isAllowed) {
          blockedMcpServers.push({
            name: key,
            extensionName: server.extensionName || '',
          });
        }
        return isAllowed;
      }),
    );
  } else {
    blockedMcpServers.push(
      ...Object.entries(mcpServers).map(([key, server]) => ({
        name: key,
        extensionName: server.extensionName || '',
      })),
    );
    mcpServers = {};
  }
  return mcpServers;
}

function mergeMcpServers(settings: Settings, extensions: Extension[]) {
  const mcpServers = { ...(settings.mcpServers || {}) };
  for (const extension of extensions) {
    Object.entries(extension.config.mcpServers || {}).forEach(
      ([key, server]) => {
        if (mcpServers[key]) {
          logger.warn(
            `Skipping extension MCP config for server with key "${key}" as it already exists.`,
          );
          return;
        }
        mcpServers[key] = {
          ...server,
          extensionName: extension.config.name,
        };
      },
    );
  }
  return mcpServers;
}

function mergeExcludeTools(
  settings: Settings,
  extensions: Extension[],
  extraExcludes?: string[] | undefined,
): string[] {
  const allExcludeTools = new Set([
    ...(settings.excludeTools || []),
    ...(extraExcludes || []),
  ]);
  for (const extension of extensions) {
    for (const tool of extension.config.excludeTools || []) {
      allExcludeTools.add(tool);
    }
  }
  return [...allExcludeTools];
}<|MERGE_RESOLUTION|>--- conflicted
+++ resolved
@@ -218,15 +218,6 @@
             // Handle comma-separated values
             dirs.flatMap((dir) => dir.split(',').map((d) => d.trim())),
         })
-<<<<<<< HEAD
-        .option('load-memory-from-include-directories', {
-          type: 'boolean',
-          description:
-            'If true, when refreshing memory, RDMind.md files should be loaded from all directories that are added. If false, RDMind.md files should only be loaded from the primary working directory.',
-          default: false,
-        })
-=======
->>>>>>> 2865a527
         .check((argv) => {
           if (argv.prompt && argv.promptInteractive) {
             throw new Error(
