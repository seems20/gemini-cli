/**
 * @license
 * Copyright 2025 Google LLC
 * SPDX-License-Identifier: Apache-2.0
 */

import {
  CountTokensResponse,
  GenerateContentResponse,
  GenerateContentParameters,
  CountTokensParameters,
  EmbedContentResponse,
  EmbedContentParameters,
  GoogleGenAI,
} from '@google/genai';
import { createCodeAssistContentGenerator } from '../code_assist/codeAssist.js';
import { DEFAULT_GEMINI_MODEL } from '../config/models.js';
import { Config } from '../config/config.js';
import { getEffectiveModel } from './modelCheck.js';
import { UserTierId } from '../code_assist/types.js';
import { LoggingContentGenerator } from './loggingContentGenerator.js';

/**
 * Interface abstracting the core functionalities for generating content and counting tokens.
 */
export interface ContentGenerator {
  generateContent(
    request: GenerateContentParameters,
    userPromptId: string,
  ): Promise<GenerateContentResponse>;

  generateContentStream(
    request: GenerateContentParameters,
    userPromptId: string,
  ): Promise<AsyncGenerator<GenerateContentResponse>>;

  countTokens(request: CountTokensParameters): Promise<CountTokensResponse>;

  embedContent(request: EmbedContentParameters): Promise<EmbedContentResponse>;

  userTier?: UserTierId;
}

export enum AuthType {
  LOGIN_WITH_GOOGLE = 'oauth-personal',
  USE_GEMINI = 'gemini-api-key',
  USE_VERTEX_AI = 'vertex-ai',
  CLOUD_SHELL = 'cloud-shell',
  USE_OPENAI = 'openai',
}

export type ContentGeneratorConfig = {
  model: string;
  apiKey?: string;
  vertexai?: boolean;
  authType?: AuthType | undefined;
  proxy?: string | undefined;
  // OpenAI 相关配置
  enableOpenAILogging?: boolean;
  timeout?: number;
  maxRetries?: number;
  samplingParams?: {
    top_p?: number;
    top_k?: number;
    repetition_penalty?: number;
    presence_penalty?: number;
    frequency_penalty?: number;
    temperature?: number;
    max_tokens?: number;
  };
};

export function createContentGeneratorConfig(
  config: Config,
  authType: AuthType | undefined,
): ContentGeneratorConfig {
  const geminiApiKey = process.env.GEMINI_API_KEY || undefined;
  const googleApiKey = process.env.GOOGLE_API_KEY || undefined;
  const googleCloudProject = process.env.GOOGLE_CLOUD_PROJECT || undefined;
  const googleCloudLocation = process.env.GOOGLE_CLOUD_LOCATION || undefined;
  const openaiApiKey = process.env.OPENAI_API_KEY || undefined;

  // Use runtime model from config if available; otherwise, fall back to parameter or default
  const effectiveModel = config.getModel() || DEFAULT_GEMINI_MODEL;

  const contentGeneratorConfig: ContentGeneratorConfig = {
    model: effectiveModel,
    authType,
    proxy: config?.getProxy(),
    // 暂时设置默认值，实际应该从 config 获取
    enableOpenAILogging: false,
    timeout: 120000,
    maxRetries: 3,
  };

  // If we are using Google auth or we are in Cloud Shell, there is nothing else to validate for now
  if (
    authType === AuthType.LOGIN_WITH_GOOGLE ||
    authType === AuthType.CLOUD_SHELL
  ) {
    return contentGeneratorConfig;
  }

  if (authType === AuthType.USE_GEMINI && geminiApiKey) {
    contentGeneratorConfig.apiKey = geminiApiKey;
    contentGeneratorConfig.vertexai = false;
    getEffectiveModel(
      contentGeneratorConfig.apiKey,
      contentGeneratorConfig.model,
      contentGeneratorConfig.proxy,
    );

    return contentGeneratorConfig;
  }

  if (
    authType === AuthType.USE_VERTEX_AI &&
    (googleApiKey || (googleCloudProject && googleCloudLocation))
  ) {
    contentGeneratorConfig.apiKey = googleApiKey;
    contentGeneratorConfig.vertexai = true;

    return contentGeneratorConfig;
  }

  // OpenAI 认证支持
  if (authType === AuthType.USE_OPENAI && openaiApiKey) {
    contentGeneratorConfig.apiKey = openaiApiKey;
    const openaiModel = process.env.OPENAI_MODEL || 'gpt-4o';
    contentGeneratorConfig.model = openaiModel;
    
    // 立即更新 Config 对象的模型，这样 getModel() 就会返回正确的模型名
    config.setModel(openaiModel);

    return contentGeneratorConfig;
  }

  return contentGeneratorConfig;
}

export async function createContentGenerator(
  config: ContentGeneratorConfig,
  gcConfig: Config,
  sessionId?: string,
): Promise<ContentGenerator> {
  const version = process.env.CLI_VERSION || process.version;
  const httpOptions = {
    headers: {
      'User-Agent': `GeminiCLI/${version} (${process.platform}; ${process.arch})`,
    },
  };
  if (
    config.authType === AuthType.LOGIN_WITH_GOOGLE ||
    config.authType === AuthType.CLOUD_SHELL
  ) {
    return new LoggingContentGenerator(
      await createCodeAssistContentGenerator(
        httpOptions,
        config.authType,
        gcConfig,
        sessionId,
      ),
      gcConfig,
    );
  }

  if (
    config.authType === AuthType.USE_GEMINI ||
    config.authType === AuthType.USE_VERTEX_AI
  ) {
    const googleGenAI = new GoogleGenAI({
      apiKey: config.apiKey === '' ? undefined : config.apiKey,
      vertexai: config.vertexai,
      httpOptions,
    });
    return new LoggingContentGenerator(googleGenAI.models, gcConfig);
  }
<<<<<<< HEAD

  // OpenAI 内容生成器支持
  if (config.authType === AuthType.USE_OPENAI) {
    if (!config.apiKey) {
      throw new Error('OpenAI API key is required');
    }

    // 动态导入 OpenAIContentGenerator 以避免循环依赖
    const { OpenAIContentGenerator } = await import('./openaiContentGenerator.js');
    return new OpenAIContentGenerator(config.apiKey, config.model, gcConfig);
  }

=======
>>>>>>> 5ab184fc
  throw new Error(
    `Error creating contentGenerator: Unsupported authType: ${config.authType}`,
  );
}<|MERGE_RESOLUTION|>--- conflicted
+++ resolved
@@ -128,7 +128,7 @@
     contentGeneratorConfig.apiKey = openaiApiKey;
     const openaiModel = process.env.OPENAI_MODEL || 'gpt-4o';
     contentGeneratorConfig.model = openaiModel;
-    
+
     // 立即更新 Config 对象的模型，这样 getModel() 就会返回正确的模型名
     config.setModel(openaiModel);
 
@@ -175,7 +175,6 @@
     });
     return new LoggingContentGenerator(googleGenAI.models, gcConfig);
   }
-<<<<<<< HEAD
 
   // OpenAI 内容生成器支持
   if (config.authType === AuthType.USE_OPENAI) {
@@ -188,8 +187,6 @@
     return new OpenAIContentGenerator(config.apiKey, config.model, gcConfig);
   }
 
-=======
->>>>>>> 5ab184fc
   throw new Error(
     `Error creating contentGenerator: Unsupported authType: ${config.authType}`,
   );
