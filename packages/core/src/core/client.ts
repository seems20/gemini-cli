--- conflicted
+++ resolved
@@ -7,6 +7,7 @@
 import {
   EmbedContentParameters,
   GenerateContentConfig,
+  SchemaUnion,
   PartListUnion,
   Content,
   Tool,
@@ -516,7 +517,7 @@
 
   async generateJson(
     contents: Content[],
-    schema: Record<string, unknown>,
+    schema: SchemaUnion,
     abortSignal: AbortSignal,
     model?: string,
     config: GenerateContentConfig = {},
@@ -553,12 +554,7 @@
             config: {
               ...requestConfig,
               systemInstruction,
-<<<<<<< HEAD
               tools,
-=======
-              responseJsonSchema: schema,
-              responseMimeType: 'application/json',
->>>>>>> 4074e8e6
             },
             contents,
           },
@@ -570,7 +566,7 @@
           await this.handleFlashFallback(authType, error),
         authType: this.config.getContentGeneratorConfig()?.authType,
       });
-      
+
       const functionCalls = getFunctionCalls(result);
       if (functionCalls && functionCalls.length > 0) {
         const functionCall = functionCalls[0];
